"""Global variables"""
from typing import Any

from lib.Color import Color


class Var:
  """Global variables"""
  DEFAULT_CHARACTER_SIZE = (23, 30)
  WALK_FRAME_DELAY_NORMAL = 5
  WALK_FRAME_DELAY_BORDER = 20
  DAMAGE_DISPLAY_FRAMES = 15
  ATTACK_DISPLAY_FRAMES = 10

  DEFAULT_WINDOW_SIZE = (640, 480)
  DEFAULT_WALL_THICKNESS = 20
  DEFAULT_CELL_SIZE = 80
  DEFAULT_DEATH_FADE_DURATION = 5.0

<<<<<<< HEAD
  FONT = "Roboto"
  TEXT_COLOR = (255, 255, 255)
=======
QUESTIONS = {
  # Fácil
  1: {
    "word_ordering": [
      (("I", "am", "a", "student"), "I am a student"),
      (("She", "is", "happy"), "She is happy"),
      (("They", "are", "playing"), "They are playing"),
      (("We", "have", "a", "dog"), "We have a dog"),
    ],
    "multiple_choice": [
      ("Complete: She ___ happy",
       ["are", "is", "am"], "is"),
      ("Complete: ___ you a student?",
       ["Are", "Is", "Am"],
       "Are"),
      ("Complete: I ___ not a teacher",
       ["not", "am", "are"],
       "am"),
      ("Complete: We ___ a car", ["have", "has", "haves"],
       "have"),
    ],
    "fill_in_the_blank": [
      ("I ___ a student. (to be)", "am"),
      ("She ___ happy. (to be)", "is"),
      ("They ___ playing. (to be)", "are"),
      ("We ___ a dog. (to have)", "have"),
    ]
  },
  # Intermedio bajo
  2: {
    "word_ordering": [
      (("He", "likes", "pizza"), "He likes pizza"),
      (("You", "are", "my", "friend"), "You are my friend"),
      (("The", "cat", "is", "on", "the", "roof"), "The cat is on the roof"),
      (("My", "brother", "is", "tall"), "My brother is tall"),
    ],
    "multiple_choice": [
      ("Choose the correct sentence:",
       ["They is playing", "They are playing", "They are play"],
       "They are playing"),
      ("Which is the correct question?",
       ["Does she likes pizza?", "Does she like pizza?", "Do she like pizza?"],
       "Does she like pizza?"),
      ("Select the correct negative:",
       ["You don't are my friend", "You aren't my friend",
        "You not are my friend"], "You aren't my friend"),
      ("Which is correct?",
       ["The cat is on the roof", "The cat are on the roof",
        "The cat is in the roof"], "The cat is on the roof"),
    ],
    "fill_in_the_blank": [
      ("He ___ pizza. (like)", "likes"),
      ("You ___ my friend. (to be)", "are"),
      ("The cat ___ on the roof. (to be)", "is"),
      ("My brother ___ tall. (to be)", "is"),
    ]
  },
  # Intermedio
  3: {
    "word_ordering": [
      (("It", "outside", "is", "raining"), "It is raining outside"),
      (("We", "tomorrow", "are", "going", "to", "the", "park"), "We are going to the park tomorrow"),
      (("She", "silver", "has", "a", "car"), "She has a silver car"),
      (("They", "new", "my", "are", "friends"), "They are my new friends"),
    ],
    "multiple_choice": [
      ("Choose the correct sentence:",
       ["It is raining", "It are raining", "It am raining"], "It is raining"),
      ("Which is the correct question?",
       ["Are we going to the park?", "Is we going to the park?",
        "Are we go to the park?"], "Are we going to the park?"),
      ("Select the correct negative:",
       ["She hasn't a car", "She doesn't have a car", "She don't have a car"],
       "She doesn't have a car"),
      ("Which is correct?",
       ["They are friends", "They is friends", "They are friend"],
       "They are friends"),
    ],
    "fill_in_the_blank": [
      ("It ___ raining. (to be)", "is"),
      ("We ___ going to the park. (to be)", "are"),
      ("She ___ a car. (have)", "has"),
      ("They ___ friends (to be)", "are"),
    ]
  },
  # Intermedio alto
  4: {
    "word_ordering": [
      (("I", "listening", "jazz", "love", "music"), "I love listening jazz music"),
      (("The", "dog", "mailman", "the", "is", "barking"), "The dog is barking the mailman"),
      (("He", "is", "reading", "history", "a", "book"), "He is reading a history book"),
      (("You", "have", "a", "nice", "house"), "You have a nice house"),
    ],
    "multiple_choice": [
      ("Choose the correct sentence:",
       ["I love music", "I loves music", "I am love music"], "I love music"),
      ("Which is the correct question?",
       ["Is the dog barking?", "Does the dog barking?", "Is the dog bark?"],
       "Is the dog barking?"),
      ("Select the correct negative:",
       ["He isn't reading a book", "He not is reading a book",
        "He isn't read a book"], "He isn't reading a book"),
      ("Which is correct?",
       ["You have a nice house", "You has a nice house", "You have nice house"],
       "You have a nice house"),
    ],
    "fill_in_the_blank": [
      ("I ___ music. (to love)", "love"),
      ("The dog ___ barking. (to be)", "is"),
      ("He is ___ a book. (to read)", "reading"),
      ("You ___ a nice house. (to have)", "have"),
    ]
  },
  # Difícil
  5: {
    "word_ordering": [
      (("left", "I", "dog", "the", "door", "open", "ran out", "and", "the"), "I left the door open and the dog ran out"),
      (("The", "children", "are", "playing", "in", "the", "playground"), "The children are playing in the playground"),
      (("She", "will", "be", "my", "half", "sister"), "She will be my half sister"),
      (("We", "travelled", "to", "Brazil", "last", "year"), "We travelled to Brazil last year"),
    ],
    "multiple_choice": [
      ("Choose the correct sentence:",
       ["If I study hard, I'll pass the exam", "If I studied hard, I was pass the exam", "If I studied hard, I was passing the exam"], "If I study hard, I'll pass the exam"),
      ("Which is the correct question?",
       ["Are the children playing?", "Is the children playing?",
        "Are the children play?"], "Are the children playing?"),
      ("Select the correct negative:",
       ["She isn't my sister", "She not is my sister", "She isn't sister my"],
       "She isn't my sister"),
      ("Which is correct?", ["It is a beautiful day", "It are a beautiful day",
                             "It is beautiful day"], "It is a beautiful day"),
    ],
    "fill_in_the_blank": [
      ("We ___ happy. (to be)", "are"),
      ("The children ___ playing. (to be)", "are"),
      ("She ___ my sister. (to be)", "is"),
      ("It ___ a beautiful day. (to be)", "is"),
    ]
  }
}
>>>>>>> b7782e76

  QUESTIONS = {
    # Fácil
    1: {
      "word_ordering": [
        (("I", "am", "a", "student"), "I am a student"),
        (("She", "is", "happy"), "She is happy"),
        (("They", "are", "playing"), "They are playing"),
        (("We", "have", "a", "dog"), "We have a dog"),
      ],
      "multiple_choice": [
        ("Complete: She ___ happy",
         ["are", "is", "am"], "is"),
        ("Complete: ___ you a student?",
         ["Are", "Is", "Am"],
         "Are"),
        ("Complete: I ___ not a teacher",
         ["not", "am", "are"],
         "am"),
        ("Complete: We ___ a car", ["have", "ha", "haves"],
         "have"),
      ],
      "fill_in_the_blank": [
        ("I ___ a student. (to be)", "am"),
        ("She ___ happy. (to be)", "is"),
        ("They ___ playing. (to be)", "are"),
        ("We ___ a dog. (to have)", "have"),
      ]
    },
    # Intermedio bajo
    2: {
      "word_ordering": [
        (("He", "likes", "pizza"), "He likes pizza"),
        (("You", "are", "my", "friend"), "You are my friend"),
        (("The", "cat", "is", "on", "the", "roof"), "The cat is on the roof"),
        (("My", "brother", "is", "tall"), "My brother is tall"),
      ],
      "multiple_choice": [
        ("Choose the correct sentence:",
         ["They is playing", "They are playing", "They are play"],
         "They are playing"),
        ("Which is the correct question?",
         ["Does she likes pizza?", "Does she like pizza?",
          "Do she like pizza?"],
         "Does she like pizza?"),
        ("Select the correct negative:",
         ["You don't are my friend", "You aren't my friend",
          "You not are my friend"], "You aren't my friend"),
        ("Which is correct?",
         ["The cat is on the roof", "The cat are on the roof",
          "The cat is in the roof"], "The cat is on the roof"),
      ],
      "fill_in_the_blank": [
        ("He ___ pizza. (like)", "likes"),
        ("You ___ my friend. (to be)", "are"),
        ("The cat ___ on the roof. (to be)", "is"),
        ("My brother ___ tall. (to be)", "is"),
      ]
    },
    # Intermedio
    3: {
      "word_ordering": [
        (("It", "is", "raining"), "It is raining"),
        (("We", "are", "going", "to", "the", "park"),
         "We are going to the park"),
        (("She", "has", "a", "car"), "She has a car"),
        (("They", "are", "friends"), "They are friends"),
      ],
      "multiple_choice": [
        ("Choose the correct sentence:",
         ["It is raining", "It are raining", "It raining"], "It is raining"),
        ("Which is the correct question?",
         ["Are we going to the park?", "Is we going to the park?",
          "Are we go to the park?"], "Are we going to the park?"),
        ("Select the correct negative:",
         ["She hasn't a car", "She doesn't have a car", "She don't have a car"],
         "She doesn't have a car"),
        ("Which is correct?",
         ["They are friends", "They is friends", "They are friend"],
         "They are friends"),
      ],
      "fill_in_the_blank": [
        ("It ___ raining. (to be)", "is"),
        ("We ___ going to the park. (to be)", "to"),
        ("She ___ a car. (have)", "has"),
        ("They ___ friends (to be)", "are"),
      ]
    },
    # Intermedio alto
    4: {
      "word_ordering": [
        (("I", "love", "music"), "I love music"),
        (("The", "dog", "is", "barking"), "The dog is barking"),
        (("He", "is", "reading", "a", "book"), "He is reading a book"),
        (("You", "have", "a", "nice", "house"), "You have a nice house"),
      ],
      "multiple_choice": [
        ("Choose the correct sentence:",
         ["I love music", "I loves music", "I am love music"], "I love music"),
        ("Which is the correct question?",
         ["Is the dog barking?", "Does the dog barking?", "Is the dog bark?"],
         "Is the dog barking?"),
        ("Select the correct negative:",
         ["He isn't reading a book", "He not is reading a book",
          "He isn't read a book"], "He isn't reading a book"),
        ("Which is correct?",
         ["You have a nice house", "You has a nice house",
          "You have nice house"],
         "You have a nice house"),
      ],
      "fill_in_the_blank": [
        ("I ___ music. (to love)", "love"),
        ("The dog ___ barking. (to be)", "is"),
        ("He is ___ a book. (to read)", "reading"),
        ("You ___ a nice house. (to have)", "have"),
      ]
    },
    # Difícil
    5: {
      "word_ordering": [
        (("We", "are", "happy"), "We are happy"),
        (("The", "children", "are", "playing"), "The children are playing"),
        (("She", "is", "my", "sister"), "She is my sister"),
        (("It", "is", "a", "beautiful", "day"), "It is a beautiful day"),
      ],
      "multiple_choice": [
        ("Choose the correct sentence:",
         ["We are happy", "We is happy", "We happy"], "We are happy"),
        ("Which is the correct question?",
         ["Are the children playing?", "Is the children playing?",
          "Are the children play?"], "Are the children playing?"),
        ("Select the correct negative:",
         ["She isn't my sister", "She not is my sister", "She isn't sister my"],
         "She isn't my sister"),
        ("Which is correct?",
         ["It is a beautiful day", "It are a beautiful day",
          "It is beautiful day"], "It is a beautiful day"),
      ],
      "fill_in_the_blank": [
        ("We ___ happy. (to be)", "are"),
        ("The children ___ playing. (to be)", "are"),
        ("She ___ my sister. (to be)", "is"),
        ("It ___ a beautiful day. (to be)", "is"),
      ]
    }
  }

  LEVELS_CONFIG: list[dict[str, Any]] = [
    {
      "name": "Nivel 1.1 - Multiple Choice",
      "difficulty": 1,
      "type": "multiple_choice",
      "num_zombies": 3,
      "background": "grass",
      "wall_color": Color.WALL_COLOR_GRASS
    },
    {
      "name": "Nivel 1.2 - Word Ordering",
      "difficulty": 1,
      "type": "word_ordering",
      "num_zombies": 3,
      "background": "grass",
      "wall_color": Color.WALL_COLOR_GRASS
    },
    {
      "name": "Nivel 1.3 - Fill in the Blank",
      "difficulty": 1,
      "type": "fill_in_the_blank",
      "num_zombies": 3,
      "background": "grass",
      "wall_color": Color.WALL_COLOR_GRASS
    },
    {
      "name": "Nivel 2.1 - Multiple Choice",
      "difficulty": 2,
      "type": "multiple_choice",
      "num_zombies": 4,
      "background": "cave",
      "wall_color": Color.WALL_COLOR_CAVE
    },
    {
      "name": "Nivel 2.2 - Word Ordering",
      "difficulty": 2,
      "type": "word_ordering",
      "num_zombies": 4,
      "background": "cave",
      "wall_color": Color.WALL_COLOR_CAVE
    },
    {
      "name": "Nivel 2.3 - Fill in the Blank",
      "difficulty": 2,
      "type": "fill_in_the_blank",
      "num_zombies": 4,
      "background": "cave",
      "wall_color": Color.WALL_COLOR_CAVE
    },
    {
      "name": "Nivel 3.1 - Multiple Choice",
      "difficulty": 3,
      "type": "multiple_choice",
      "num_zombies": 5,
      "background": "beach",
      "wall_color": Color.WALL_COLOR_BEACH
    },
    {
      "name": "Nivel 3.2 - Word Ordering",
      "difficulty": 3,
      "type": "word_ordering",
      "num_zombies": 5,
      "background": "beach",
      "wall_color": Color.WALL_COLOR_BEACH
    },
    {
      "name": "Nivel 3.3 - Fill in the Blank",
      "difficulty": 3,
      "type": "fill_in_the_blank",
      "num_zombies": 5,
      "background": "beach",
      "wall_color": Color.WALL_COLOR_BEACH
    },
    {
      "name": "Nivel 4.1 - Multiple Choice",
      "difficulty": 4,
      "type": "multiple_choice",
      "num_zombies": 7,
      "background": "brick-dust",
      "wall_color": Color.WALL_COLOR_BRICKDUST
    },
    {
      "name": "Nivel 4.2 - Word Ordering",
      "difficulty": 4,
      "type": "word_ordering",
      "num_zombies": 7,
      "background": "brick-dust",
      "wall_color": Color.WALL_COLOR_BRICKDUST
    },
    {
      "name": "Nivel 4.3 - Fill in the Blank",
      "difficulty": 4,
      "type": "fill_in_the_blank",
      "num_zombies": 7,
      "background": "brick-dust",
      "wall_color": Color.WALL_COLOR_BRICKDUST
    },
    {
      "name": "Nivel 5.1 - Multiple Choice",
      "difficulty": 5,
      "type": "multiple_choice",
      "num_zombies": 8,
      "background": "moon",
      "wall_color": Color.WALL_COLOR_SNOW
    },
    {
      "name": "Nivel 5.2 - Word Ordering",
      "difficulty": 5,
      "type": "word_ordering",
      "num_zombies": 8,
      "background": "moon",
      "wall_color": Color.WALL_COLOR_SNOW
    },
    {
      "name": "Nivel 5.3 - Fill in the Blank",
      "difficulty": 5,
      "type": "fill_in_the_blank",
      "num_zombies": 8,
      "background": "moon",
      "wall_color": Color.WALL_COLOR_SNOW
    }
  ]<|MERGE_RESOLUTION|>--- conflicted
+++ resolved
@@ -17,152 +17,8 @@
   DEFAULT_CELL_SIZE = 80
   DEFAULT_DEATH_FADE_DURATION = 5.0
 
-<<<<<<< HEAD
   FONT = "Roboto"
   TEXT_COLOR = (255, 255, 255)
-=======
-QUESTIONS = {
-  # Fácil
-  1: {
-    "word_ordering": [
-      (("I", "am", "a", "student"), "I am a student"),
-      (("She", "is", "happy"), "She is happy"),
-      (("They", "are", "playing"), "They are playing"),
-      (("We", "have", "a", "dog"), "We have a dog"),
-    ],
-    "multiple_choice": [
-      ("Complete: She ___ happy",
-       ["are", "is", "am"], "is"),
-      ("Complete: ___ you a student?",
-       ["Are", "Is", "Am"],
-       "Are"),
-      ("Complete: I ___ not a teacher",
-       ["not", "am", "are"],
-       "am"),
-      ("Complete: We ___ a car", ["have", "has", "haves"],
-       "have"),
-    ],
-    "fill_in_the_blank": [
-      ("I ___ a student. (to be)", "am"),
-      ("She ___ happy. (to be)", "is"),
-      ("They ___ playing. (to be)", "are"),
-      ("We ___ a dog. (to have)", "have"),
-    ]
-  },
-  # Intermedio bajo
-  2: {
-    "word_ordering": [
-      (("He", "likes", "pizza"), "He likes pizza"),
-      (("You", "are", "my", "friend"), "You are my friend"),
-      (("The", "cat", "is", "on", "the", "roof"), "The cat is on the roof"),
-      (("My", "brother", "is", "tall"), "My brother is tall"),
-    ],
-    "multiple_choice": [
-      ("Choose the correct sentence:",
-       ["They is playing", "They are playing", "They are play"],
-       "They are playing"),
-      ("Which is the correct question?",
-       ["Does she likes pizza?", "Does she like pizza?", "Do she like pizza?"],
-       "Does she like pizza?"),
-      ("Select the correct negative:",
-       ["You don't are my friend", "You aren't my friend",
-        "You not are my friend"], "You aren't my friend"),
-      ("Which is correct?",
-       ["The cat is on the roof", "The cat are on the roof",
-        "The cat is in the roof"], "The cat is on the roof"),
-    ],
-    "fill_in_the_blank": [
-      ("He ___ pizza. (like)", "likes"),
-      ("You ___ my friend. (to be)", "are"),
-      ("The cat ___ on the roof. (to be)", "is"),
-      ("My brother ___ tall. (to be)", "is"),
-    ]
-  },
-  # Intermedio
-  3: {
-    "word_ordering": [
-      (("It", "outside", "is", "raining"), "It is raining outside"),
-      (("We", "tomorrow", "are", "going", "to", "the", "park"), "We are going to the park tomorrow"),
-      (("She", "silver", "has", "a", "car"), "She has a silver car"),
-      (("They", "new", "my", "are", "friends"), "They are my new friends"),
-    ],
-    "multiple_choice": [
-      ("Choose the correct sentence:",
-       ["It is raining", "It are raining", "It am raining"], "It is raining"),
-      ("Which is the correct question?",
-       ["Are we going to the park?", "Is we going to the park?",
-        "Are we go to the park?"], "Are we going to the park?"),
-      ("Select the correct negative:",
-       ["She hasn't a car", "She doesn't have a car", "She don't have a car"],
-       "She doesn't have a car"),
-      ("Which is correct?",
-       ["They are friends", "They is friends", "They are friend"],
-       "They are friends"),
-    ],
-    "fill_in_the_blank": [
-      ("It ___ raining. (to be)", "is"),
-      ("We ___ going to the park. (to be)", "are"),
-      ("She ___ a car. (have)", "has"),
-      ("They ___ friends (to be)", "are"),
-    ]
-  },
-  # Intermedio alto
-  4: {
-    "word_ordering": [
-      (("I", "listening", "jazz", "love", "music"), "I love listening jazz music"),
-      (("The", "dog", "mailman", "the", "is", "barking"), "The dog is barking the mailman"),
-      (("He", "is", "reading", "history", "a", "book"), "He is reading a history book"),
-      (("You", "have", "a", "nice", "house"), "You have a nice house"),
-    ],
-    "multiple_choice": [
-      ("Choose the correct sentence:",
-       ["I love music", "I loves music", "I am love music"], "I love music"),
-      ("Which is the correct question?",
-       ["Is the dog barking?", "Does the dog barking?", "Is the dog bark?"],
-       "Is the dog barking?"),
-      ("Select the correct negative:",
-       ["He isn't reading a book", "He not is reading a book",
-        "He isn't read a book"], "He isn't reading a book"),
-      ("Which is correct?",
-       ["You have a nice house", "You has a nice house", "You have nice house"],
-       "You have a nice house"),
-    ],
-    "fill_in_the_blank": [
-      ("I ___ music. (to love)", "love"),
-      ("The dog ___ barking. (to be)", "is"),
-      ("He is ___ a book. (to read)", "reading"),
-      ("You ___ a nice house. (to have)", "have"),
-    ]
-  },
-  # Difícil
-  5: {
-    "word_ordering": [
-      (("left", "I", "dog", "the", "door", "open", "ran out", "and", "the"), "I left the door open and the dog ran out"),
-      (("The", "children", "are", "playing", "in", "the", "playground"), "The children are playing in the playground"),
-      (("She", "will", "be", "my", "half", "sister"), "She will be my half sister"),
-      (("We", "travelled", "to", "Brazil", "last", "year"), "We travelled to Brazil last year"),
-    ],
-    "multiple_choice": [
-      ("Choose the correct sentence:",
-       ["If I study hard, I'll pass the exam", "If I studied hard, I was pass the exam", "If I studied hard, I was passing the exam"], "If I study hard, I'll pass the exam"),
-      ("Which is the correct question?",
-       ["Are the children playing?", "Is the children playing?",
-        "Are the children play?"], "Are the children playing?"),
-      ("Select the correct negative:",
-       ["She isn't my sister", "She not is my sister", "She isn't sister my"],
-       "She isn't my sister"),
-      ("Which is correct?", ["It is a beautiful day", "It are a beautiful day",
-                             "It is beautiful day"], "It is a beautiful day"),
-    ],
-    "fill_in_the_blank": [
-      ("We ___ happy. (to be)", "are"),
-      ("The children ___ playing. (to be)", "are"),
-      ("She ___ my sister. (to be)", "is"),
-      ("It ___ a beautiful day. (to be)", "is"),
-    ]
-  }
-}
->>>>>>> b7782e76
 
   QUESTIONS = {
     # Fácil
@@ -182,7 +38,7 @@
         ("Complete: I ___ not a teacher",
          ["not", "am", "are"],
          "am"),
-        ("Complete: We ___ a car", ["have", "ha", "haves"],
+      ("Complete: We ___ a car", ["have", "has", "haves"],
          "have"),
       ],
       "fill_in_the_blank": [
@@ -225,15 +81,14 @@
     # Intermedio
     3: {
       "word_ordering": [
-        (("It", "is", "raining"), "It is raining"),
-        (("We", "are", "going", "to", "the", "park"),
-         "We are going to the park"),
-        (("She", "has", "a", "car"), "She has a car"),
-        (("They", "are", "friends"), "They are friends"),
-      ],
-      "multiple_choice": [
-        ("Choose the correct sentence:",
-         ["It is raining", "It are raining", "It raining"], "It is raining"),
+      (("It", "outside", "is", "raining"), "It is raining outside"),
+      (("We", "tomorrow", "are", "going", "to", "the", "park"), "We are going to the park tomorrow"),
+      (("She", "silver", "has", "a", "car"), "She has a silver car"),
+      (("They", "new", "my", "are", "friends"), "They are my new friends"),
+      ],
+      "multiple_choice": [
+        ("Choose the correct sentence:",
+       ["It is raining", "It are raining", "It am raining"], "It is raining"),
         ("Which is the correct question?",
          ["Are we going to the park?", "Is we going to the park?",
           "Are we go to the park?"], "Are we going to the park?"),
@@ -246,7 +101,7 @@
       ],
       "fill_in_the_blank": [
         ("It ___ raining. (to be)", "is"),
-        ("We ___ going to the park. (to be)", "to"),
+      ("We ___ going to the park. (to be)", "are"),
         ("She ___ a car. (have)", "has"),
         ("They ___ friends (to be)", "are"),
       ]
@@ -254,9 +109,9 @@
     # Intermedio alto
     4: {
       "word_ordering": [
-        (("I", "love", "music"), "I love music"),
-        (("The", "dog", "is", "barking"), "The dog is barking"),
-        (("He", "is", "reading", "a", "book"), "He is reading a book"),
+      (("I", "listening", "jazz", "love", "music"), "I love listening jazz music"),
+      (("The", "dog", "mailman", "the", "is", "barking"), "The dog is barking the mailman"),
+      (("He", "is", "reading", "history", "a", "book"), "He is reading a history book"),
         (("You", "have", "a", "nice", "house"), "You have a nice house"),
       ],
       "multiple_choice": [
@@ -283,14 +138,14 @@
     # Difícil
     5: {
       "word_ordering": [
-        (("We", "are", "happy"), "We are happy"),
-        (("The", "children", "are", "playing"), "The children are playing"),
-        (("She", "is", "my", "sister"), "She is my sister"),
-        (("It", "is", "a", "beautiful", "day"), "It is a beautiful day"),
-      ],
-      "multiple_choice": [
-        ("Choose the correct sentence:",
-         ["We are happy", "We is happy", "We happy"], "We are happy"),
+      (("left", "I", "dog", "the", "door", "open", "ran out", "and", "the"), "I left the door open and the dog ran out"),
+      (("The", "children", "are", "playing", "in", "the", "playground"), "The children are playing in the playground"),
+      (("She", "will", "be", "my", "half", "sister"), "She will be my half sister"),
+      (("We", "travelled", "to", "Brazil", "last", "year"), "We travelled to Brazil last year"),
+      ],
+      "multiple_choice": [
+        ("Choose the correct sentence:",
+       ["If I study hard, I'll pass the exam", "If I studied hard, I was pass the exam", "If I studied hard, I was passing the exam"], "If I study hard, I'll pass the exam"),
         ("Which is the correct question?",
          ["Are the children playing?", "Is the children playing?",
           "Are the children play?"], "Are the children playing?"),
