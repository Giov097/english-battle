--- conflicted
+++ resolved
@@ -289,8 +289,8 @@
 
 def level_select_menu(bg_img: Surface) -> Optional[int]:
   """Displays the level selection menu and handles navigation."""
-  font_menu = pygame.font.SysFont(Var.FONT, 32)
-  levels = [lvl["name"] for lvl in Var.LEVELS_CONFIG]
+  font_menu = pygame.font.SysFont(FONT, 32)
+  levels = [lvl["name"] for lvl in LEVELS_CONFIG]
   levels.append("Volver")
   selected = 0
   level_selected = False
@@ -315,15 +315,9 @@
 
 def setup_level(level_idx: int) -> None:
   """Initializes the level and characters according to selected config."""
-<<<<<<< HEAD
-  global character, level, zombies
-  print("init")
+  global character, level, zombies, first_level
+  print("Initializing level:", Var.LEVELS_CONFIG[level_idx]["name"])
   config = Var.LEVELS_CONFIG[level_idx]
-=======
-  global character, level, zombies, first_level
-  print("Initializing level:", LEVELS_CONFIG[level_idx]["name"])
-  config = LEVELS_CONFIG[level_idx]
->>>>>>> b7782e76
   character = Hero(50, 50, health=50)
   level = Level(window_size=DEFAULT_WINDOW_SIZE,
                 difficulty=config["difficulty"],
